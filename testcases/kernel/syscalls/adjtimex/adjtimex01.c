/*
 * Copyright (c) Wipro Technologies Ltd, 2002.  All Rights Reserved.
 *
 * This program is free software; you can redistribute it and/or modify it
 * under the terms of version 2 of the GNU General Public License as
 * published by the Free Software Foundation.
 *
 * This program is distributed in the hope that it would be useful, but
 * WITHOUT ANY WARRANTY; without even the implied warranty of
 * MERCHANTABILITY or FITNESS FOR A PARTICULAR PURPOSE.
 *
 * You should have received a copy of the GNU General Public License along
 * with this program; if not, write the Free Software Foundation, Inc., 59
 * Temple Place - Suite 330, Boston MA 02111-1307, USA.
 *
 */
/**********************************************************
 *
 *    TEST IDENTIFIER	: adjtimex01
 *
 *    EXECUTED BY	: root / superuser
 *
 *    TEST TITLE	: Basic test for adjtimex(2)
 *
 *    TEST CASE TOTAL	: 1
 *
 *    AUTHOR		: Saji Kumar.V.R <saji.kumar@wipro.com>
 *
 *    SIGNALS
 * 	Uses SIGUSR1 to pause before test if option set.
 * 	(See the parse_opts(3) man page).
 *
 *    DESCRIPTION
 *	This is a Phase I test for the adjtimex(2) system call.
 *	It is intended to provide a limited exposure of the system call.
 *
 * 	Setup:
 * 	  Setup signal handling.
 *	  Pause for SIGUSR1 if option specified.
 *	  Save current parameters in tim_save
 *
 * 	Test:
 *	 Loop if the proper options are given.
 * 	  call adjtimex with saved timex structure
 *	  Check return value is between 0 & 5
 *		Test passed
 *	  Otherwise
 *		Test failed
 *
 * 	Cleanup:
 * 	  Print errno log and/or timing stats if options given
 *
 * USAGE:  <for command-line>
 * adjtimex01 [-c n] [-e] [-i n] [-I x] [-P x] [-t] [-h] [-f] [-p]
 *			where,  -c n : Run n copies concurrently.
 *				-e   : Turn on errno logging.
 *				-h   : Show help screen
 *				-f   : Turn off functional testing
 *				-i n : Execute test n times.
 *				-I x : Execute test for x seconds.
 *				-p   : Pause for SIGUSR1 before starting
 *				-P x : Pause for x seconds between iterations.
 *				-t   : Turn on syscall timing.
 *
 ****************************************************************/

#if defined UCLINUX && !__THROW
/* workaround for libc bug causing failure in sys/timex.h */
#define __THROW
#endif

#include <errno.h>
#include <sys/timex.h>
#include "test.h"
#include "usctest.h"

#define SET_MODE ( ADJ_OFFSET | ADJ_FREQUENCY | ADJ_MAXERROR | ADJ_ESTERROR | \
	ADJ_STATUS | ADJ_TIMECONST | ADJ_TICK )

static void setup();
static void cleanup();

char *TCID = "adjtimex01";	/* Test program identifier.    */
int TST_TOTAL = 1;		/* Total number of test cases. */
extern int Tst_count;		/* Test Case counter for tst_* routines */

static struct timex tim_save;

int main(int ac, char **av)
{

	int lc;			/* loop counter */
	char *msg;		/* message returned from parse_opts */

	/* parse standard options */
<<<<<<< HEAD
	if ((msg = parse_opts(ac, av, NULL, NULL))
	    != NULL) {
		tst_brkm(TBROK, NULL, "OPTION PARSING ERROR - %s", msg);
=======
	if ((msg = parse_opts(ac, av, (option_t *) NULL, NULL))
	    != NULL) {
		tst_brkm(TBROK, tst_exit, "OPTION PARSING ERROR - %s", msg);
>>>>>>> e1f008ec
	}

	/* perform global setup for test */
	setup();

	/* check looping state if -i option given */
	for (lc = 0; TEST_LOOPING(lc); lc++) {

		/* reset Tst_count in case we are looping. */
		Tst_count = 0;

		/* Call adjtimex(2) */
		tim_save.modes = SET_MODE;

		TEST(adjtimex(&tim_save));

		if ((TEST_RETURN >= 0) && (TEST_RETURN <= 5)) {
			tst_resm(TPASS, "adjtimex() returned %ld", TEST_RETURN);
		} else {
			tst_resm(TFAIL|TTERRNO, "Test Failed, adjtimex()"
				 "returned %ld", TEST_RETURN);
		}
	}			/* End for TEST_LOOPING */

	/* cleanup and exit */
	cleanup();

	 /*NOTREACHED*/ return 0;

}				/* End main */

/* setup() - performs all ONE TIME setup for this test */
void setup()
{
	/* Check whether we are root */
	if (geteuid() != 0) {
		tst_brkm(TBROK, tst_exit, "Test must be run as root");
	}

	tim_save.modes = 0;

	/* capture signals */
	tst_sig(NOFORK, DEF_HANDLER, cleanup);

	/* Pause if that option was specified */
	TEST_PAUSE;

	/* Save current parameters in tim_save */
	if ((adjtimex(&tim_save)) == -1) {
		tst_brkm(TBROK, cleanup, "Failed to save current parameters");
	}
}				/* End setup() */

/*
 *cleanup() -  performs all ONE TIME cleanup for this test at
 *		completion or premature exit.
 */
void cleanup()
{
	/*
	 * print timing stats if that option was specified.
	 * print errno log if that option was specified.
	 */
	TEST_CLEANUP;

	/* exit with return code appropriate for results */
	tst_exit();
}				/* End cleanup() */<|MERGE_RESOLUTION|>--- conflicted
+++ resolved
@@ -93,16 +93,8 @@
 	char *msg;		/* message returned from parse_opts */
 
 	/* parse standard options */
-<<<<<<< HEAD
-	if ((msg = parse_opts(ac, av, NULL, NULL))
-	    != NULL) {
+	if ((msg = parse_opts(ac, av, NULL, NULL)) != NULL)
 		tst_brkm(TBROK, NULL, "OPTION PARSING ERROR - %s", msg);
-=======
-	if ((msg = parse_opts(ac, av, (option_t *) NULL, NULL))
-	    != NULL) {
-		tst_brkm(TBROK, tst_exit, "OPTION PARSING ERROR - %s", msg);
->>>>>>> e1f008ec
-	}
 
 	/* perform global setup for test */
 	setup();
@@ -129,7 +121,7 @@
 	/* cleanup and exit */
 	cleanup();
 
-	 /*NOTREACHED*/ return 0;
+	tst_exit();
 
 }				/* End main */
 
@@ -138,7 +130,7 @@
 {
 	/* Check whether we are root */
 	if (geteuid() != 0) {
-		tst_brkm(TBROK, tst_exit, "Test must be run as root");
+		tst_brkm(TBROK, NULL, "Test must be run as root");
 	}
 
 	tim_save.modes = 0;
@@ -166,7 +158,4 @@
 	 * print errno log if that option was specified.
 	 */
 	TEST_CLEANUP;
-
-	/* exit with return code appropriate for results */
-	tst_exit();
 }				/* End cleanup() */