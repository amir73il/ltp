/*
 *
 *   Copyright (c) International Business Machines  Corp., 2001
 *
 *   This program is free software;  you can redistribute it and/or modify
 *   it under the terms of the GNU General Public License as published by
 *   the Free Software Foundation; either version 2 of the License, or
 *   (at your option) any later version.
 *
 *   This program is distributed in the hope that it will be useful,
 *   but WITHOUT ANY WARRANTY;  without even the implied warranty of
 *   MERCHANTABILITY or FITNESS FOR A PARTICULAR PURPOSE.  See
 *   the GNU General Public License for more details.
 *
 *   You should have received a copy of the GNU General Public License
 *   along with this program;  if not, write to the Free Software
 *   Foundation, Inc., 59 Temple Place, Suite 330, Boston, MA 02111-1307 USA
 */

/*
 * NAME
 *	fchdir01.c
 *
 * DESCRIPTION
 *	fchdir01 - create a directory and cd into it.
 *
 * ALGORITHM
 *	create a new directory
 *	open the directory and get a file descriptor
 *	loop if that option was specified
 *	fchdir() into the directory
 *	check the return code
 *	  if failure, issue a FAIL message.
 *	otherwise,
 *	  if doing functionality testing, call check_functionality()
 *	  	if correct,
 *			issue a PASS message
 *		otherwise
 *			issue a FAIL message
 *	call cleanup
 *
 * USAGE:  <for command-line>
 *  fchdir01 [-c n] [-f] [-i n] [-I x] [-P x] [-t]
 *     where,  -c n : Run n copies concurrently.
 *             -f   : Turn off functionality Testing.
 *	       -i n : Execute test n times.
 *	       -I x : Execute test for x seconds.
 *	       -P x : Pause for x seconds between iterations.
 *	       -t   : Turn on syscall timing.
 *
 * HISTORY
 *	03/2001 - Written by Wayne Boyer
 *
 * RESTRICTIONS
 *	none
 */

#include "test.h"
#include "usctest.h"

#include <errno.h>
#include <sys/stat.h>
#include <fcntl.h>
#include <string.h>

void cleanup(void);
void setup(void);

char *TCID = "fchdir01";
int TST_TOTAL = 1;
extern int Tst_count;

int fd;
char *temp_dir;
const char *TEST_DIR = "alpha";

#define MODES	S_IRWXU

int main(int ac, char **av)
{
	int lc;			/* loop counter */
	char *msg;		/* message returned from parse_opts */
	void check_functionality(void);
	int r_val;

	/* parse standard options */
	if ((msg = parse_opts(ac, av, NULL, NULL)) != NULL) {
<<<<<<< HEAD
		tst_brkm(TBROK, NULL, "OPTION PARSING ERROR - %s", msg);
=======
		tst_brkm(TBROK, cleanup, "OPTION PARSING ERROR - %s", msg);
>>>>>>> e1f008ec
	}

	setup();		/* global setup */

	/* The following loop checks looping state if -i option given */

	for (lc = 0; TEST_LOOPING(lc); lc++) {
		/* reset Tst_count in case we are looping */
		Tst_count = 0;

		/* get the name of the test dirctory */
		if ((temp_dir = (getcwd(temp_dir, 0))) == NULL) {
			tst_brkm(TBROK, cleanup, "%s - getcwd() in main() "
				 "failed", TCID);
		}

		/*
		 * create a new directory and open it
		 */

		if ((r_val = mkdir(TEST_DIR, MODES)) == -1) {
			tst_brkm(TBROK, cleanup, "%s - mkdir() in main() "
				 "failed", TCID);
		}

		if ((fd = open(TEST_DIR, O_RDONLY)) == -1) {
			tst_brkm(TBROK, cleanup, "open of directory failed");
		}

		/*
		 * Use TEST macro to make the call
		 */

		TEST(fchdir(fd));

		if (TEST_RETURN == -1) {
			tst_brkm(TFAIL, cleanup, "%s call failed - errno = %d :"
				 " %s", TCID, TEST_ERRNO, strerror(TEST_ERRNO));
		} else {
			if (STD_FUNCTIONAL_TEST) {
				check_functionality();
			} else {
				tst_resm(TPASS, "call succeeded");
			}
		}

		/*
		 * clean up things in case we are looping
		 */

		/*
		 * NOTE: in case of failure here, we need to use "tst_resm()"
		 * and not "tst_brkm()".  This is because if we get to this
		 * point, we have already set a PASS or FAIL for the test
		 * and "tst_brkm()" won't report as we might expect.
		 */

		/* chdir back to our temporary work directory */
		if ((r_val = chdir("..")) == -1) {
			tst_resm(TBROK, "fchdir failed - errno = %d : %s",
				 errno, strerror(errno));
		}

		if ((r_val = rmdir(TEST_DIR)) == -1) {
			tst_resm(TBROK, "rmdir failed - errno = %d : %s",
				 errno, strerror(errno));
		}

		/*
		 * clean up things in case we are looping
		 */
		free(temp_dir);
		temp_dir = NULL;
	}

	cleanup();

	 /*NOTREACHED*/ return 0;
}

/*
 * check_functionality() - check that we are in the correct directory.
 */
void check_functionality(void)
{
	char *buf = NULL;
	char **bufptr = &buf;
	char *dir;

	/*
	 * Get the current directory path.
	 */
	if ((buf = (getcwd(buf, 0))) == NULL) {
		tst_brkm(TBROK, cleanup, "%s - getcwd() in "
			 "check_functionality() failed", TCID);
	}

	/*
	 * strip off all but the last directory name in the
	 * current working directory.
	 */
	do {
		if ((dir = strsep(bufptr, "/")) == NULL) {
			tst_brkm(TBROK, cleanup, "%s - strsep() in "
				 "check_functionality() failed", TCID);
		}
	} while (*bufptr != NULL);

	/*
	 * Make sure we are in the right place.
	 */
	if (strcmp(TEST_DIR, dir) == 0) {
		tst_resm(TPASS, "%s call succeeded", TCID);
	} else {
		tst_resm(TFAIL, "%s functionality test failed", TCID);
	}
}

/*
 * setup() - performs all the ONE TIME setup for this test.
 */
void setup(void)
{
	/* capture signals */
	tst_sig(NOFORK, DEF_HANDLER, cleanup);

	/* Pause if that option was specified */
	TEST_PAUSE;

	/* create a test directory and cd into it */
	tst_tmpdir();
}

/*
 * cleanup() - performs all the ONE TIME cleanup for this test at completion
 * 	       or premature exit.
 */
void cleanup(void)
{
	/* remove the test directory */
	tst_rmdir();

	/*
	 * print timing stats if that option was specified.
	 * print errno log if that option was specified.
	 */
	TEST_CLEANUP;

	/* exit with return code appropriate for results */
	tst_exit();
}<|MERGE_RESOLUTION|>--- conflicted
+++ resolved
@@ -58,9 +58,10 @@
 #include "test.h"
 #include "usctest.h"
 
+#include <sys/stat.h>
 #include <errno.h>
-#include <sys/stat.h>
 #include <fcntl.h>
+#include <libgen.h>
 #include <string.h>
 
 void cleanup(void);
@@ -84,13 +85,8 @@
 	int r_val;
 
 	/* parse standard options */
-	if ((msg = parse_opts(ac, av, NULL, NULL)) != NULL) {
-<<<<<<< HEAD
+	if ((msg = parse_opts(ac, av, NULL, NULL)) != NULL)
 		tst_brkm(TBROK, NULL, "OPTION PARSING ERROR - %s", msg);
-=======
-		tst_brkm(TBROK, cleanup, "OPTION PARSING ERROR - %s", msg);
->>>>>>> e1f008ec
-	}
 
 	setup();		/* global setup */
 
@@ -102,8 +98,7 @@
 
 		/* get the name of the test dirctory */
 		if ((temp_dir = (getcwd(temp_dir, 0))) == NULL) {
-			tst_brkm(TBROK, cleanup, "%s - getcwd() in main() "
-				 "failed", TCID);
+			tst_brkm(TBROK, cleanup, "getcwd failed");
 		}
 
 		/*
@@ -111,8 +106,7 @@
 		 */
 
 		if ((r_val = mkdir(TEST_DIR, MODES)) == -1) {
-			tst_brkm(TBROK, cleanup, "%s - mkdir() in main() "
-				 "failed", TCID);
+			tst_brkm(TBROK, cleanup, "mkdir failed");
 		}
 
 		if ((fd = open(TEST_DIR, O_RDONLY)) == -1) {
@@ -126,8 +120,7 @@
 		TEST(fchdir(fd));
 
 		if (TEST_RETURN == -1) {
-			tst_brkm(TFAIL, cleanup, "%s call failed - errno = %d :"
-				 " %s", TCID, TEST_ERRNO, strerror(TEST_ERRNO));
+			tst_brkm(TFAIL|TTERRNO, cleanup, "fchdir call failed");
 		} else {
 			if (STD_FUNCTIONAL_TEST) {
 				check_functionality();
@@ -166,8 +159,7 @@
 	}
 
 	cleanup();
-
-	 /*NOTREACHED*/ return 0;
+	tst_exit();
 }
 
 /*
@@ -176,35 +168,29 @@
 void check_functionality(void)
 {
 	char *buf = NULL;
-	char **bufptr = &buf;
 	char *dir;
 
 	/*
 	 * Get the current directory path.
 	 */
 	if ((buf = (getcwd(buf, 0))) == NULL) {
-		tst_brkm(TBROK, cleanup, "%s - getcwd() in "
-			 "check_functionality() failed", TCID);
+		tst_brkm(TBROK, cleanup, "getcwd failed");
 	}
 
 	/*
 	 * strip off all but the last directory name in the
 	 * current working directory.
 	 */
-	do {
-		if ((dir = strsep(bufptr, "/")) == NULL) {
-			tst_brkm(TBROK, cleanup, "%s - strsep() in "
-				 "check_functionality() failed", TCID);
-		}
-	} while (*bufptr != NULL);
+	if ((dir = basename(buf)) == NULL)
+		tst_brkm(TBROK, cleanup, "basename failed");
 
 	/*
 	 * Make sure we are in the right place.
 	 */
 	if (strcmp(TEST_DIR, dir) == 0) {
-		tst_resm(TPASS, "%s call succeeded", TCID);
+		tst_resm(TPASS, "fchdir call succeeded");
 	} else {
-		tst_resm(TFAIL, "%s functionality test failed", TCID);
+		tst_resm(TFAIL, "fchdir call failed");
 	}
 }
 
@@ -237,7 +223,4 @@
 	 * print errno log if that option was specified.
 	 */
 	TEST_CLEANUP;
-
-	/* exit with return code appropriate for results */
-	tst_exit();
 }