/*   
 * Copyright (c) 2002, Intel Corporation. All rights reserved.
 * Created by:  julie.n.fleischer REMOVE-THIS AT intel DOT com
 * This file is licensed under the GPL license.  For the full content
 * of this license, see the COPYING file at the top level of this 
 * source tree.

 *  Test that the the raise() function does not return until after the
 *  signal handler it calls returns.
 *  This test is only performed on one signal.  All other signals are
 *  considered to be in the same equivalence class.
 */

#include <signal.h>
#include <stdio.h>
#include <stdlib.h>
#include <sys/types.h>
#include <unistd.h>
#include "posixtest.h"

#define SIGTOTEST SIGABRT

/*   
 * Copyright (c) 2002, Intel Corporation. All rights reserved.
 * Created by:  julie.n.fleischer REMOVE-THIS AT intel DOT com
 * This file is licensed under the GPL license.  For the full content
 * of this license, see the COPYING file at the top level of this 
 * source tree.

 * Declare a global variable to keep track of where we were.
 */
#define BEFOREHANDLER 1
#define INHANDLER 2
#define LEAVINGHANDLER 3
int globalStatus = BEFOREHANDLER;

void handler(int signo)
{
	globalStatus = INHANDLER;
	printf("Caught signal being tested!\n");
	printf("Sleeping...\n");
	sleep(2);
	globalStatus = LEAVINGHANDLER;
}

int main()
{
	struct sigaction act;

	act.sa_handler=handler;
	act.sa_flags=0;
	if (sigemptyset(&act.sa_mask) == -1) {
		perror("Error calling sigemptyset\n");
		return PTS_UNRESOLVED;
	}
	if (sigaction(SIGTOTEST, &act, 0) == -1) {
		perror("Error calling sigaction\n");
		return PTS_UNRESOLVED;
	}
	if (raise(SIGTOTEST) != 0) {
		printf("Could not raise signal being tested\n");
		return PTS_FAIL;
	}

	if ((INHANDLER == globalStatus) ||
<<<<<<< HEAD
		(BEFOREHANDLER == globalStatus) ) {
=======
		(BEFOREHANDLER == globalStatus)) {
>>>>>>> e9f9b888
		printf("Test FAILED\n");
		return PTS_FAIL;
	}

	if (LEAVINGHANDLER == globalStatus) {
		printf ("Test PASSED\n");
		return PTS_PASS;
	}

	printf("Should not reach here\n");
	return PTS_UNRESOLVED;
}
<|MERGE_RESOLUTION|>--- conflicted
+++ resolved
@@ -63,11 +63,7 @@
 	}
 
 	if ((INHANDLER == globalStatus) ||
-<<<<<<< HEAD
-		(BEFOREHANDLER == globalStatus) ) {
-=======
-		(BEFOREHANDLER == globalStatus)) {
->>>>>>> e9f9b888
+	    (BEFOREHANDLER == globalStatus)) {
 		printf("Test FAILED\n");
 		return PTS_FAIL;
 	}
