/*
 * Copyright (c) 2003, Intel Corporation. All rights reserved.
 * Created by:  majid.awad REMOVE-THIS AT intel DOT com
 * This file is licensed under the GPL license.  For the full content 
 * of this license, see the COPYING file at the top level of this 
 * source tree.
 */

/*
 * This test case will verify that sem_timedwait will wait one second to
 * unlock the locked semaphore, and then when the semaphore fails to 
 * unlock should return -1, and leave the semaphore status unchanged 
 * by doing sem_post on the sempahore and check the current value of 
 * the semaphore.
 */

#define _XOPEN_SOURCE 600

#include <stdio.h>
#include <errno.h>
#include <unistd.h>
#include <semaphore.h>
#include <sys/stat.h>
#include <fcntl.h>
#include <time.h>
#include "posixtest.h"


#define TEST "2-2"
#define FUNCTION "sem_timedwait"
#define ERROR_PREFIX "unexpected error: " FUNCTION " " TEST ": "



int main() {
	sem_t mysemp;
	struct timespec ts;
	int sts, val;


        if (sem_init (&mysemp, 0, 0) == -1) {
                perror(ERROR_PREFIX "sem_init");
                return PTS_UNRESOLVED;
        }

	ts.tv_sec=time(NULL)+1;
        ts.tv_nsec=0;

	/* Try to lock Semaphore */
	sts = sem_timedwait(&mysemp, &ts);

	if (sem_post(&mysemp) == -1) {
		perror(ERROR_PREFIX "sem_post");
		return PTS_UNRESOLVED;
	}

<<<<<<< HEAD
        if ( sem_getvalue(&mysemp, &val) == -1 ) {
=======
        if (sem_getvalue(&mysemp, &val) == -1) {
>>>>>>> f4b7b4f0
                perror(ERROR_PREFIX "sem_getvalue");
                return PTS_UNRESOLVED;
        }

       if ((val == 1) && (sts == -1)) {
                 puts("TEST PASSED");
                 sem_destroy(&mysemp);
                 return PTS_PASS;
       } else {
                 puts("TEST FAILED");
                 return PTS_FAIL;
       }
}<|MERGE_RESOLUTION|>--- conflicted
+++ resolved
@@ -38,13 +38,13 @@
 	int sts, val;
 
 
-        if (sem_init (&mysemp, 0, 0) == -1) {
-                perror(ERROR_PREFIX "sem_init");
-                return PTS_UNRESOLVED;
-        }
+	if (sem_init (&mysemp, 0, 0) == -1) {
+		perror(ERROR_PREFIX "sem_init");
+		return PTS_UNRESOLVED;
+	}
 
 	ts.tv_sec=time(NULL)+1;
-        ts.tv_nsec=0;
+	ts.tv_nsec=0;
 
 	/* Try to lock Semaphore */
 	sts = sem_timedwait(&mysemp, &ts);
@@ -54,21 +54,17 @@
 		return PTS_UNRESOLVED;
 	}
 
-<<<<<<< HEAD
-        if ( sem_getvalue(&mysemp, &val) == -1 ) {
-=======
-        if (sem_getvalue(&mysemp, &val) == -1) {
->>>>>>> f4b7b4f0
-                perror(ERROR_PREFIX "sem_getvalue");
-                return PTS_UNRESOLVED;
-        }
+	if (sem_getvalue(&mysemp, &val) == -1) {
+		perror(ERROR_PREFIX "sem_getvalue");
+		return PTS_UNRESOLVED;
+	}
 
-       if ((val == 1) && (sts == -1)) {
-                 puts("TEST PASSED");
-                 sem_destroy(&mysemp);
-                 return PTS_PASS;
-       } else {
-                 puts("TEST FAILED");
-                 return PTS_FAIL;
-       }
+	if ((val == 1) && (sts == -1)) {
+		puts("TEST PASSED");
+		sem_destroy(&mysemp);
+		return PTS_PASS;
+	} else {
+		puts("TEST FAILED");
+		return PTS_FAIL;
+	}
 }