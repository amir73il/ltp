--- conflicted
+++ resolved
@@ -102,11 +102,7 @@
 	/* Create the semaphore */
 	sem = sem_open(SEM_NAME, O_CREAT | O_EXCL, 0777, 2);
 
-<<<<<<< HEAD
-	if (( sem == SEM_FAILED ) && ( errno == EEXIST ))
-=======
-	if ((sem == SEM_FAILED) && (errno == EEXIST))
->>>>>>> f4b7b4f0
+	if (sem == SEM_FAILED && errno == EEXIST)
 	{
 		sem_unlink(SEM_NAME);
 		sem = sem_open(SEM_NAME, O_CREAT | O_EXCL, 0777, 2);
@@ -121,12 +117,7 @@
 	do
 	{
 		ret = sem_wait(sem);
-	}
-<<<<<<< HEAD
-	while (( ret != 0 ) && ( errno == EINTR ));
-=======
-	while ((ret != 0) && (errno == EINTR));
->>>>>>> f4b7b4f0
+	} while (ret != 0 && errno == EINTR);
 
 	if (ret != 0)
 	{
