--- conflicted
+++ resolved
@@ -34,20 +34,12 @@
 		return PTS_PASS;
 	}
 
-<<<<<<< HEAD
-	if ( interval.tv_sec == -1 ) {
-=======
 	if (interval.tv_sec == -1) {
->>>>>>> f4b7b4f0
 		printf("interval.tv_sec  not updated.\n");
 		return PTS_FAIL;
 	}
 	
-<<<<<<< HEAD
-	if ( interval.tv_nsec == -1 ) {
-=======
 	if (interval.tv_nsec == -1) {
->>>>>>> f4b7b4f0
 		printf("interval.tv_nsec  not updated.\n");
 		return PTS_FAIL;
 	}
@@ -57,11 +49,7 @@
 		return PTS_FAIL;
 	}
 
-<<<<<<< HEAD
-	if (errno != 0 ) {
-=======
 	if (errno != 0) {
->>>>>>> f4b7b4f0
 		perror("Unexpected error");
 		return PTS_FAIL;
 	} else {
@@ -69,5 +57,4 @@
 		return PTS_UNRESOLVED;	
 	}
 	
-}
-
+}